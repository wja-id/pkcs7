--- conflicted
+++ resolved
@@ -251,12 +251,17 @@
 		Version:                   1,
 	}
 	// create signature of signed attributes
-<<<<<<< HEAD
-	sd.certs = append(sd.certs, ee)
+	sd.sd.SignerInfos = append(sd.sd.SignerInfos, signer)
+
+	if includeCertificates {
+		sd.certs = append(sd.certs, ee)
+		sd.certs = append(sd.certs, chain...)
+	}
+
 	if len(chain) > 0 {
 		sd.certs = append(sd.certs, chain...)
 	}
-	sd.sd.SignerInfos = append(sd.sd.SignerInfos, signer)
+
 	return nil
 }
 
@@ -320,14 +325,7 @@
 	}
 	// create signature of signed attributes
 	sd.certs = append(sd.certs, ee)
-=======
->>>>>>> 808436b6
 	sd.sd.SignerInfos = append(sd.sd.SignerInfos, signer)
-
-	if includeCertificates {
-		sd.certs = append(sd.certs, ee)
-		sd.certs = append(sd.certs, chain...)
-	}
 	return nil
 }
 
